<<<<<<< HEAD
# ProSprint AI 2.0

**AI-powered ops layer that connects to your business tools and turns plain English prompts into real actions.**

Instead of just giving answers, ProSprint AI updates your CRM, sends emails, posts to Slack, drafts reports, or summarizes documents — all from one place. You type what you need, ProSprint shows a preview, and with approval, executes across your systems while keeping a full activity log.

## Features

- 🤖 **Natural Language Processing**: Convert plain English prompts into structured actions
- 🔍 **Action Preview**: Review what will be executed before approval
- ✅ **Approval Workflow**: Safe execution with user confirmation
- 🔌 **Multi-Platform Integration**: CRM, Email, Slack, Document generation and more
- 📊 **Activity Logging**: Complete audit trail of all actions
- 🎯 **Real Action Execution**: Not just answers - actual business operations

## Supported Integrations

- **CRM Systems**: Update contacts, deals, and companies (Salesforce, HubSpot, etc.)
- **Email**: Send emails via SMTP
- **Slack**: Post messages to channels
- **Document Processing**: Draft reports and summarize documents
- **Extensible**: Easy to add custom integrations

## Quick Start

### Installation

1. Clone the repository:
```bash
git clone https://github.com/stewartDMS/ProSprint2.0.git
cd ProSprint2.0
```

2. Install dependencies:
```bash
pip install -r requirements.txt
```

3. Configure your environment:
```bash
cp .env.example .env
# Edit .env and add your API keys
```

4. Install ProSprint AI:
```bash
pip install -e .
```

### Usage

#### Basic Command

```bash
prosprint run "Send an email to john@example.com about the Q4 report"
```

#### Auto-approve Mode

```bash
prosprint run -y "Update CRM contact Sarah Johnson with status 'qualified'"
```

#### Interactive Demo

```bash
prosprint demo
```

#### View Activity Logs

```bash
prosprint logs
prosprint logs --limit 20
```

#### System Information

```bash
prosprint info
```

## Example Prompts

### Email
```bash
prosprint run "Send an email to team@company.com with subject 'Meeting Reminder' and body 'Don't forget our meeting at 3 PM'"
```

### Slack
```bash
prosprint run "Post to Slack #general: 'Build completed successfully!'"
```

### CRM Updates
```bash
prosprint run "Update CRM contact John Smith with note 'Interested in enterprise plan'"
```

### Reports
```bash
prosprint run "Draft a quarterly sales report with key metrics and achievements"
```

### Document Summarization
```bash
prosprint run "Summarize this text: [your long document text here]"
```

## Configuration

ProSprint AI uses environment variables for configuration. Copy `.env.example` to `.env` and configure:

```bash
# Required for AI processing
OPENAI_API_KEY=your_openai_api_key

# Optional integrations (configure as needed)
SLACK_TOKEN=your_slack_token
SLACK_CHANNEL=#general

SMTP_HOST=smtp.gmail.com
SMTP_PORT=587
SMTP_USER=your_email@gmail.com
SMTP_PASSWORD=your_app_password

CRM_API_KEY=your_crm_api_key
CRM_API_URL=https://api.your-crm.com
```

### Demo Mode

ProSprint AI can run in demo mode without API keys configured. Actions will be simulated rather than executed.

## Architecture

```
prosprint/
├── core/
│   ├── action.py           # Action models and types
│   ├── prompt_processor.py # AI-powered prompt processing
│   ├── executor.py         # Action execution engine
│   └── prosprint.py        # Main orchestrator
├── integrations/
│   ├── crm.py             # CRM integration
│   ├── email.py           # Email integration
│   ├── slack.py           # Slack integration
│   └── document.py        # Document processing
├── utils/
│   └── logger.py          # Activity logging
├── config.py              # Configuration management
└── cli.py                 # Command-line interface
```

## How It Works

1. **Input**: You provide a natural language prompt
2. **Processing**: AI analyzes the prompt and identifies required actions
3. **Preview**: Actions are displayed with all parameters for review
4. **Approval**: You approve or cancel the execution
5. **Execution**: Actions are executed across integrated systems
6. **Logging**: All activity is logged for audit trail

## Development

### Running Tests

```bash
python -m pytest tests/
```

### Adding New Integrations

1. Create a new integration module in `prosprint/integrations/`
2. Implement the `execute()` method
3. Add the integration to the executor
4. Update documentation

Example:
```python
# prosprint/integrations/custom.py
class CustomIntegration:
    def execute(self, action):
        # Your integration logic here
        return {"status": "completed", "message": "Action executed"}
```

## Security Considerations

- API keys are stored in `.env` and never committed to version control
- All actions require explicit user approval (unless auto-approve is enabled)
- Complete activity logs for audit trail
- Sensitive data should be handled according to your security policies

## Contributing

Contributions are welcome! Please feel free to submit a Pull Request.

## License

This project is licensed under the MIT License.

## Support

For issues, questions, or contributions, please visit the [GitHub repository](https://github.com/stewartDMS/ProSprint2.0).

---

Built with ❤️ by the ProSprint Team
=======
# ProSprint 2.0

ProSprint - The Intelligent app that automates your business activities and makes running a business seamless

## Overview

ProSprint 2.0 is a hybrid web application that combines the power of Next.js (React + TypeScript) for the frontend with Python for backend API routes. This architecture allows you to leverage the best of both worlds: modern React UI with powerful Python automation capabilities.

## Architecture

This project uses a **hybrid deployment model** on Vercel:

- **Frontend**: Next.js with React and TypeScript
- **Backend API**: Python serverless functions
- **Hosting**: Vercel (supports both Next.js and Python runtimes)

### Why Hybrid?

- **Next.js Frontend**: Fast, SEO-friendly React applications with server-side rendering
- **Python Backend**: Leverage Python's rich ecosystem for automation, data processing, and ML
- **Serverless**: Automatically scales and only pay for what you use
- **Single Deployment**: Both frontend and backend deploy together on Vercel

## Project Structure

```
ProSprint2.0/
├── pages/
│   ├── index.tsx              # Main dashboard page (React + TypeScript)
│   └── api/
│       └── automate.py        # Python API endpoint for automation
├── package.json               # Node.js dependencies and scripts
├── requirements.txt           # Python dependencies
├── vercel.json                # Vercel deployment configuration
├── tsconfig.json              # TypeScript configuration
├── next.config.js             # Next.js configuration
└── README.md                  # This file
```

## Getting Started

### Prerequisites

- **Node.js** 18.x or higher
- **Python** 3.9 or higher
- **npm** or **yarn** package manager

### Installation

1. **Clone the repository**:
   ```bash
   git clone https://github.com/stewartDMS/ProSprint2.0.git
   cd ProSprint2.0
   ```

2. **Install Node.js dependencies**:
   ```bash
   npm install
   ```

3. **Install Python dependencies** (optional for local development):
   ```bash
   pip install -r requirements.txt
   ```

### Development

Run the development server:

```bash
npm run dev
```

Open [http://localhost:3000](http://localhost:3000) in your browser to see the application.

The Python API endpoint is available at [http://localhost:3000/api/automate](http://localhost:3000/api/automate).

### Testing the API

**GET Request** (Check status):
```bash
curl http://localhost:3000/api/automate
```

**POST Request** (Send automation task):
```bash
curl -X POST http://localhost:3000/api/automate \
  -H "Content-Type: application/json" \
  -d '{"task": "sample_automation", "priority": "high"}'
```

## Deployment to Vercel

### Option 1: Deploy with Vercel CLI

1. **Install Vercel CLI**:
   ```bash
   npm install -g vercel
   ```

2. **Deploy**:
   ```bash
   vercel
   ```

3. **Follow the prompts** to link your project and deploy.

### Option 2: Deploy with GitHub Integration

1. Push your code to GitHub
2. Go to [vercel.com](https://vercel.com)
3. Import your repository
4. Vercel will automatically detect the Next.js framework
5. Click "Deploy"

### Environment Variables

If your application needs environment variables, add them in:
- **Local development**: Create a `.env.local` file
- **Vercel deployment**: Add them in the Vercel dashboard under Settings → Environment Variables

## Key Features

### Frontend (Next.js + React)
- **Modern UI**: Built with React 18 and TypeScript
- **Responsive Design**: Works on desktop and mobile devices
- **Real-time Updates**: Fetch data from Python API endpoints
- **Type Safety**: Full TypeScript support for better development experience

### Backend (Python API)
- **Serverless Functions**: Python endpoints that scale automatically
- **Fast API**: Quick response times with efficient Python code
- **Extensible**: Easy to add more automation features
- **CORS Support**: Built-in cross-origin resource sharing

## API Endpoints

### GET /api/automate
Returns the current status of the automation system.

**Response**:
```json
{
  "message": "ProSprint Automation API is running",
  "status": "success",
  "timestamp": "2024-01-01T12:00:00.000000",
  "features": [
    "Task Automation",
    "Workflow Management",
    "Business Process Optimization"
  ]
}
```

### POST /api/automate
Submits an automation task for processing.

**Request Body**:
```json
{
  "task": "sample_automation",
  "priority": "high"
}
```

**Response**:
```json
{
  "message": "Automation task received",
  "status": "processing",
  "timestamp": "2024-01-01T12:00:00.000000",
  "received_data": {
    "task": "sample_automation",
    "priority": "high"
  }
}
```

## Technology Stack

### Frontend
- **Next.js 14**: React framework with server-side rendering
- **React 18**: Modern React with hooks and concurrent features
- **TypeScript 5**: Type-safe JavaScript
- **CSS-in-JS**: Inline styles for component-based styling

### Backend
- **Python 3.9+**: Core programming language for API
- **BaseHTTPRequestHandler**: Built-in Python HTTP server for serverless functions
- **JSON**: Data exchange format

### Deployment
- **Vercel**: Hosting platform with automatic deployments
- **Git**: Version control
- **GitHub**: Code repository and CI/CD integration

## Development Tips

1. **Hot Reload**: The development server automatically reloads when you save files
2. **API Testing**: Use tools like Postman or curl to test API endpoints
3. **TypeScript Errors**: Run `npm run build` to check for TypeScript errors
4. **Linting**: Run `npm run lint` to check code quality

## Extending the Application

### Adding New Pages
Create new files in the `pages/` directory:
```typescript
// pages/about.tsx
export default function About() {
  return <div>About Page</div>;
}
```

### Adding New API Endpoints
Create new Python files in the `pages/api/` directory:
```python
# pages/api/tasks.py
from http.server import BaseHTTPRequestHandler
import json

class handler(BaseHTTPRequestHandler):
    def do_GET(self):
        self.send_response(200)
        self.send_header('Content-type', 'application/json')
        self.end_headers()
        self.wfile.write(json.dumps({"message": "Tasks API"}).encode())
```

## Troubleshooting

### Common Issues

**Issue**: `Module not found` error
- **Solution**: Run `npm install` to install dependencies

**Issue**: Python API not working locally
- **Solution**: Vercel's Python runtime is designed for deployment. For local testing, use `vercel dev` instead of `npm run dev`

**Issue**: TypeScript errors
- **Solution**: Check `tsconfig.json` and ensure all types are properly defined

## Contributing

Contributions are welcome! Please follow these steps:

1. Fork the repository
2. Create a feature branch (`git checkout -b feature/amazing-feature`)
3. Commit your changes (`git commit -m 'Add amazing feature'`)
4. Push to the branch (`git push origin feature/amazing-feature`)
5. Open a Pull Request

## License

This project is licensed under the MIT License - see the LICENSE file for details.

## Support

For support, please open an issue on GitHub or contact the maintainers.

## Roadmap

- [ ] Add authentication and user management
- [ ] Implement more automation workflows
- [ ] Add database integration
- [ ] Create admin dashboard
- [ ] Add real-time notifications
- [ ] Implement testing suite

## Acknowledgments

Built with ❤️ using Next.js and Python on Vercel.
>>>>>>> 2badaa3a
<|MERGE_RESOLUTION|>--- conflicted
+++ resolved
@@ -1,4 +1,4 @@
-<<<<<<< HEAD
+
 # ProSprint AI 2.0
 
 **AI-powered ops layer that connects to your business tools and turns plain English prompts into real actions.**
@@ -208,7 +208,7 @@
 ---
 
 Built with ❤️ by the ProSprint Team
-=======
+
 # ProSprint 2.0
 
 ProSprint - The Intelligent app that automates your business activities and makes running a business seamless
@@ -481,4 +481,3 @@
 ## Acknowledgments
 
 Built with ❤️ using Next.js and Python on Vercel.
->>>>>>> 2badaa3a
